[package]
name = "source-map"
<<<<<<< HEAD
version = "0.8.0"
authors = ["Ben <kaleidawave@gmail.com>"]
=======
version = "0.9.0"
authors = ["kaleidawave <kaleidawave@gmail.com>"]
>>>>>>> 9e9ed1dc
edition = "2018"
description = "Utilities for building source maps (v3) for a compiler"
license = "MIT"
keywords = ["source-map"]
categories = ["web-programming"]
repository = "https://github.com/kaleidawave/source-map"

[dependencies]
lazy_static = "1.4.0"
lsp-types = { version = "0.91.1", optional = true }
serde = { version = "1.0", features = ["derive"], optional = true }
base64 = { version = "0.13.0", optional = true }
self-rust-tokenize = { version = "0.2.0", optional = true }
proc-macro2 = { version = "1", optional = true }

[features]
self-rust-tokenize = ["dep:self-rust-tokenize", "dep:proc-macro2"]
lsp-types-morphisms = ["dep:lsp-types"]
span-serialize = ["dep:serde"]
u32-span = []
inline-source-map = ["dep:base64"]
# global-sources-map = ["dep:lazy_static"]<|MERGE_RESOLUTION|>--- conflicted
+++ resolved
@@ -1,12 +1,7 @@
 [package]
 name = "source-map"
-<<<<<<< HEAD
-version = "0.8.0"
+version = "0.9.0"
 authors = ["Ben <kaleidawave@gmail.com>"]
-=======
-version = "0.9.0"
-authors = ["kaleidawave <kaleidawave@gmail.com>"]
->>>>>>> 9e9ed1dc
 edition = "2018"
 description = "Utilities for building source maps (v3) for a compiler"
 license = "MIT"
